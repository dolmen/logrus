--- conflicted
+++ resolved
@@ -1,11 +1,10 @@
+# 1.0.5
+* Add optional logging of caller method
+
 # 1.0.4
 
-<<<<<<< HEAD
-* Add optional logging of caller method
-=======
 * Fix race when adding hooks (#612)
 * Fix terminal check in AppEngine (#635)
->>>>>>> f4ee6912
 
 # 1.0.3
 
