--- conflicted
+++ resolved
@@ -368,15 +368,11 @@
   without colors.
   * *Note:* to force colored output when there is no TTY, set the `ForceColors`
     field to `true`.  To force no colored output even if there is a TTY  set the
-<<<<<<< HEAD
-    `DisableColors` field to `true`
+    `DisableColors` field to `true`. For Windows, see
+    [github.com/mattn/go-colorable](https://github.com/mattn/go-colorable).
   * When colors are enabled, levels are truncated to 4 characters by default. To disable
     truncation set the `DisableLevelTruncation` field to `true`.
-=======
-    `DisableColors` field to `true`. For Windows, see
-    [github.com/mattn/go-colorable](https://github.com/mattn/go-colorable).
   * All options are listed in the [generated docs](https://godoc.org/github.com/sirupsen/logrus#TextFormatter).
->>>>>>> d6822138
 * `logrus.JSONFormatter`. Logs fields as JSON.
   * All options are listed in the [generated docs](https://godoc.org/github.com/sirupsen/logrus#JSONFormatter).
 
